--- conflicted
+++ resolved
@@ -243,13 +243,8 @@
         links = [link async for link in olsr_data.links]
         logger.info("Network link count: {}", len(links))
 
-<<<<<<< HEAD
-        nodes: NetworkNodes = await node_task
-=======
         node_results: NetworkNodes = await node_task
-        links: List[LinkInfo] = await link_task
         nodes_by_ip, errors = node_results
->>>>>>> e04d365e
 
         _add_extra_link_info(links, nodes_by_ip)
 
