from pyramid.config import Configurator


def includeme(config: Configurator):
    config.add_static_view("static", "static", cache_max_age=3600)
    config.add_route("home", "/")
    config.add_route("node-details", r"/nodes/{id:\d+}")
    config.add_route("node-graphs", r"/nodes/{id:\d+}/graphs/{name}")
    config.add_route("nodes", "/nodes/{view}")
    config.add_route("network-graphs", "/network/graphs/{name}")
    config.add_route(
<<<<<<< HEAD
        "link-graph", r"/links/{source:\d+}-{destination:\d+}-{type}/graphs/{name}"
=======
        "link-graphs", r"/links/{source:\d+}-{destination:\d+}/graphs/{name}"
>>>>>>> 4aef9499
    )

    # Routes to generate individual graphs
    config.add_route("network-graph", r"/graphs/network/{name}")
    config.add_route("node-graph", r"/graphs/nodes/{id:\d+}/{name}")
    config.add_route(
        "link-graph", r"/graphs/links/{source:\d+}-{destination:\d+}/{name}"
    )<|MERGE_RESOLUTION|>--- conflicted
+++ resolved
@@ -9,16 +9,12 @@
     config.add_route("nodes", "/nodes/{view}")
     config.add_route("network-graphs", "/network/graphs/{name}")
     config.add_route(
-<<<<<<< HEAD
-        "link-graph", r"/links/{source:\d+}-{destination:\d+}-{type}/graphs/{name}"
-=======
-        "link-graphs", r"/links/{source:\d+}-{destination:\d+}/graphs/{name}"
->>>>>>> 4aef9499
+        "link-graphs", r"/links/{source:\d+}-{destination:\d+}-{type}/graphs/{name}"
     )
 
     # Routes to generate individual graphs
     config.add_route("network-graph", r"/graphs/network/{name}")
     config.add_route("node-graph", r"/graphs/nodes/{id:\d+}/{name}")
     config.add_route(
-        "link-graph", r"/graphs/links/{source:\d+}-{destination:\d+}/{name}"
+        "link-graph", r"/graphs/links/{source:\d+}-{destination:\d+}-{type}/{name}"
     )