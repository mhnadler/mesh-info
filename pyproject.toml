--- conflicted
+++ resolved
@@ -15,13 +15,10 @@
 loguru = "^0.5.0"
 click = "^7.1.2"
 attrs = "^19.3.0"
-<<<<<<< HEAD
 psycopg2 = "^2.8.5"
 sqlalchemy = "^1.3.18"
 mysqlclient = "^2.0.1"
-=======
 python-dotenv = "^0.14.0"
->>>>>>> cb7e4eaf
 
 [tool.poetry.dev-dependencies]
 pytest = "^5.2"
